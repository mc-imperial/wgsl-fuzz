/*
 * Copyright 2025 The wgsl-fuzz Project Authors
 *
 * Licensed under the Apache License, Version 2.0 (the "License");
 * you may not use this file except in compliance with the License.
 * You may obtain a copy of the License at
 *
 *     https://www.apache.org/licenses/LICENSE-2.0
 *
 * Unless required by applicable law or agreed to in writing, software
 * distributed under the License is distributed on an "AS IS" BASIS,
 * WITHOUT WARRANTIES OR CONDITIONS OF ANY KIND, either express or implied.
 * See the License for the specific language governing permissions and
 * limitations under the License.
 */

package com.wgslfuzz.semanticspreservingtransformations

import org.junit.jupiter.api.Test
import kotlin.test.assertNotEquals

class BloomFilterTransformReduceTests : TransformReduceTests() {
    override val filenameNoExtension: String
        get() = "bloomfilter"

    @Test
    fun `Check filenameNoExtension is not empty`() {
        // A solution for cases where IDEs are unable to detect child classes of test classes as valid test classes.
        assertNotEquals(filenameNoExtension, "")
    }
<<<<<<< HEAD
=======

    @Disabled("TODO(https://github.com/mc-imperial/wgsl-fuzz/issues/130)")
    @Test
    override fun testAddIdentityOperations() {
        super.testAddIdentityOperations()
    }

    @Disabled("TODO(https://github.com/mc-imperial/wgsl-fuzz/issues/131)")
    @Test
    override fun testMultipleTransformations() {
        super.testMultipleTransformations()
    }
>>>>>>> e8d58bc3
}<|MERGE_RESOLUTION|>--- conflicted
+++ resolved
@@ -1,4 +1,4 @@
-/*
+ /*
  * Copyright 2025 The wgsl-fuzz Project Authors
  *
  * Licensed under the Apache License, Version 2.0 (the "License");
@@ -28,19 +28,4 @@
         // A solution for cases where IDEs are unable to detect child classes of test classes as valid test classes.
         assertNotEquals(filenameNoExtension, "")
     }
-<<<<<<< HEAD
-=======
-
-    @Disabled("TODO(https://github.com/mc-imperial/wgsl-fuzz/issues/130)")
-    @Test
-    override fun testAddIdentityOperations() {
-        super.testAddIdentityOperations()
-    }
-
-    @Disabled("TODO(https://github.com/mc-imperial/wgsl-fuzz/issues/131)")
-    @Test
-    override fun testMultipleTransformations() {
-        super.testMultipleTransformations()
-    }
->>>>>>> e8d58bc3
 }