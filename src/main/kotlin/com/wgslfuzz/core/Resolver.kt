--- conflicted
+++ resolved
@@ -186,18 +186,12 @@
             )
         }
 
-<<<<<<< HEAD
-    override fun getEntry(name: String): ScopeEntry? = entries[name] ?: parent?.getEntry(name)
-
-    override fun getAllEntries(): List<ScopeEntry> = entries.map { it.value } + (parent?.getAllEntries() ?: emptyList())
-=======
     private fun existInLocalScope(name: String): Boolean =
         scopeSequence()
             .takeWhile { it.level == this.level }
             .any { it.scopeEntry != null && it.scopeEntry.first == name }
 
     private fun scopeSequence(): Sequence<ScopeImpl> = generateSequence(this) { it.previous }
->>>>>>> c535aa66
 }
 
 private class ResolvedEnvironmentImpl(
