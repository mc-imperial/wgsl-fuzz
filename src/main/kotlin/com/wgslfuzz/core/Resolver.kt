--- conflicted
+++ resolved
@@ -745,16 +745,10 @@
                     expression.constructorName,
                 ) as ScopeEntry.TypeAlias
             ).type
-<<<<<<< HEAD
         is AugmentedExpression.FalseByConstruction -> resolverState.typeOf(expression.falseExpression)
         is AugmentedExpression.TrueByConstruction -> resolverState.typeOf(expression.trueExpression)
         is AugmentedExpression.IdentityOperation -> resolverState.typeOf(expression.originalExpression)
-=======
-        is AugmentedExpression.FalseByConstruction -> resolverState.resolvedEnvironment.typeOf(expression.falseExpression)
-        is AugmentedExpression.TrueByConstruction -> resolverState.resolvedEnvironment.typeOf(expression.trueExpression)
-        is AugmentedExpression.IdentityOperation -> resolverState.resolvedEnvironment.typeOf(expression.originalExpression)
-        is AugmentedExpression.ArbitraryExpression -> resolverState.resolvedEnvironment.typeOf(expression.expression)
->>>>>>> ff89f188
+        is AugmentedExpression.ArbitraryExpression -> resolverState.typeOf(expression.expression)
         is AugmentedExpression.KnownValue -> {
             val knownValueType = resolverState.typeOf(expression.knownValue).asStoreTypeIfReference()
             val expressionType = resolverState.typeOf(expression.expression).asStoreTypeIfReference()
