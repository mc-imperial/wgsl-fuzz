--- conflicted
+++ resolved
@@ -370,24 +370,7 @@
     return Pair(nameDependencies, nameToDecl)
 }
 
-<<<<<<< HEAD
-private fun collectTopLevelNameDependenciesOfFunction(
-    decl: GlobalDecl.Function,
-    nameToDecl: MutableMap<String, GlobalDecl>,
-    nameDependencies: MutableMap<String, Set<String>>,
-) {
-    nameToDecl[decl.name] = decl
-    collectUsedModuleScopeNames(
-        decl.name,
-        nameDependencies,
-        decl.attributes + decl.parameters + listOf(decl.returnType),
-    )
-}
-
-private fun orderGlobalDeclNames(topLevelNameDependences: Map<String, Set<String>>): List<String> {
-=======
 private fun orderGlobalDeclNames(topLevelNameDependencies: Map<String, Set<String>>): List<String> {
->>>>>>> 575b49b1
     val toProcess = mutableMapOf<String, MutableSet<String>>()
     for (entry in topLevelNameDependencies) {
         toProcess[entry.key] = entry.value.toMutableSet()
