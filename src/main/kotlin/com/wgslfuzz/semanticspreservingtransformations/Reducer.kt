--- conflicted
+++ resolved
@@ -26,11 +26,7 @@
 import com.wgslfuzz.core.LhsExpression
 import com.wgslfuzz.core.ShaderJob
 import com.wgslfuzz.core.Statement
-<<<<<<< HEAD
 import com.wgslfuzz.core.TranslationUnit
-=======
-import com.wgslfuzz.core.asStoreTypeIfReference
->>>>>>> 575b49b1
 import com.wgslfuzz.core.clone
 import com.wgslfuzz.core.nodesPreOrder
 import com.wgslfuzz.core.traverse
@@ -312,7 +308,6 @@
     }
 }
 
-<<<<<<< HEAD
 private fun removeUnnecessaryUserDefinedFunctions(tu: TranslationUnit): TranslationUnit {
     val userDefinedFunctionNames =
         nodesPreOrder(tu)
@@ -332,7 +327,7 @@
             tu.globalDecls
                 .filter { it !is AugmentedGlobalDecl.ArbitraryCompoundUserDefinedFunction || it.function.name in userDefinedFunctionNames },
     )
-=======
+}
 /**
  * ReduceArbitraryExpression cannot fully remove arbitrary expressions but it can make them smaller
  */
@@ -428,7 +423,6 @@
             originalShaderJob.pipelineState,
         )
     }
->>>>>>> 575b49b1
 }
 
 private fun nodeSizeDelta(
