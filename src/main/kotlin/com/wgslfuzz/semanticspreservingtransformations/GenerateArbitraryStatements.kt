/*
 * Copyright 2025 The wgsl-fuzz Project Authors
 *
 * Licensed under the Apache License, Version 2.0 (the "License");
 * you may not use this file except in compliance with the License.
 * You may obtain a copy of the License at
 *
 *     https://www.apache.org/licenses/LICENSE-2.0
 *
 * Unless required by applicable law or agreed to in writing, software
 * distributed under the License is distributed on an "AS IS" BASIS,
 * WITHOUT WARRANTIES OR CONDITIONS OF ANY KIND, either express or implied.
 * See the License for the specific language governing permissions and
 * limitations under the License.
 */

package com.wgslfuzz.semanticspreservingtransformations

import com.wgslfuzz.core.AugmentedStatement
import com.wgslfuzz.core.Expression
import com.wgslfuzz.core.GlobalDecl
import com.wgslfuzz.core.LhsExpression
import com.wgslfuzz.core.ParameterDecl
import com.wgslfuzz.core.Scope
import com.wgslfuzz.core.ShaderJob
import com.wgslfuzz.core.Statement
import com.wgslfuzz.core.StructMember
import com.wgslfuzz.core.TranslationUnit
import com.wgslfuzz.core.Type
import com.wgslfuzz.core.nodesPreOrder

fun generateArbitraryElseBranch(
    depth: Int,
    sideEffectsAllowed: Boolean,
    fuzzerSettings: FuzzerSettings,
    shaderJob: ShaderJob,
    scope: Scope,
    donorShaderJob: ShaderJob,
): Statement.ElseBranch {
    val nonRecursiveChoices =
        listOf(
            fuzzerSettings.arbitraryElseBranchWeights.empty(depth) to {
                null
            },
        )
    val recursiveChoices =
        listOf(
            fuzzerSettings.arbitraryElseBranchWeights.ifStatement(depth) to {
                Statement.If(
                    attributes = emptyList(),
                    condition =
                        generateArbitraryExpression(
                            depth = depth + 1,
                            type = Type.Bool,
                            sideEffectsAllowed = sideEffectsAllowed,
                            fuzzerSettings = fuzzerSettings,
                            shaderJob = shaderJob,
                            scope = scope,
                        ),
                    thenBranch =
                        generateArbitraryCompound(
                            depth = depth + 1,
                            sideEffectsAllowed = sideEffectsAllowed,
                            fuzzerSettings = fuzzerSettings,
                            shaderJob = shaderJob,
                            scope = scope,
                            donorShaderJob = donorShaderJob,
                        ),
                    elseBranch =
                        generateArbitraryElseBranch(
                            depth = depth + 1,
                            sideEffectsAllowed = sideEffectsAllowed,
                            fuzzerSettings = fuzzerSettings,
                            shaderJob = shaderJob,
                            scope = scope,
                            donorShaderJob = donorShaderJob,
                        ),
                )
            },
            fuzzerSettings.arbitraryElseBranchWeights.compound(depth) to {
                generateArbitraryCompound(
                    depth = depth + 1,
                    sideEffectsAllowed = sideEffectsAllowed,
                    fuzzerSettings = fuzzerSettings,
                    shaderJob = shaderJob,
                    scope = scope,
                    donorShaderJob = donorShaderJob,
                )
            },
        )
<<<<<<< HEAD
    return AugmentedStatement.ArbitraryElseBranch(
        if (fuzzerSettings.goDeeper(depth)) {
            choose(fuzzerSettings, recursiveChoices + nonRecursiveChoices)
        } else {
            choose(fuzzerSettings, nonRecursiveChoices)
        },
    )
=======
    return choose(fuzzerSettings, choices)?.let { AugmentedStatement.ArbitraryElseBranch(it) }
>>>>>>> 7139c1d1
}

fun generateArbitraryCompound(
    depth: Int,
    sideEffectsAllowed: Boolean,
    fuzzerSettings: FuzzerSettings,
    shaderJob: ShaderJob,
    scope: Scope,
    donorShaderJob: ShaderJob,
): Statement.Compound {
    // Select random compound out of donorShaderJob
    val compoundFromDonor = randomCompound(fuzzerSettings, donorShaderJob)

    // Process the donorShaderJob code
    // Rename variables
    val compoundWithVariablesRenamed = compoundFromDonor.renameVariables(fuzzerSettings, sideEffectsAllowed, scope, donorShaderJob)
}

private fun randomCompound(
    fuzzerSettings: FuzzerSettings,
    shaderJob: ShaderJob,
): Statement.Compound = fuzzerSettings.randomElement(nodesPreOrder(shaderJob.tu).filterIsInstance<Statement.Compound>())

private fun Statement.Compound.renameVariables(
    fuzzerSettings: FuzzerSettings,
    sideEffectsAllowed: Boolean,
    scope: Scope,
    donorShaderJob: ShaderJob,
) {
    val preOrderDonorNodes = nodesPreOrder(this)

    val variablesMutatedInCompound =
        preOrderDonorNodes.filterIsInstance<LhsExpression.Identifier>().map { it.name }.toSet()
    val variablesUsedInCompound =
        preOrderDonorNodes.filterIsInstance<Expression.Identifier>().map { it.name }.toSet() + variablesMutatedInCompound

    val variablesDefinedInCompound =
        preOrderDonorNodes
            .mapNotNull {
                when (it) {
                    is Statement.Value -> it.name
                    is Statement.Variable -> it.name

                    is GlobalDecl -> throw RuntimeException("Cannot have GlobalDecl within a compound")
                    is ParameterDecl -> throw RuntimeException(
                        "Cannot define a function outside of a GlobalDecl hence cannot have a ParameterDecl in a Compound",
                    )
                    is StructMember -> throw RuntimeException("Cannot have StructMember within a compound")
                    is TranslationUnit -> throw RuntimeException("TranslationUnit should not be in a compound")

                    else -> null
                }
            }.toSet()

    // Add definitions for undefined variables in compound
    val variablesUndefinedInCompound = variablesUsedInCompound - variablesDefinedInCompound
    val compoundWithDefinitions =
        Statement.Compound(
            statements =
                variablesUndefinedInCompound.map {
                    val initializer = generateInitializer(TODO("Get type of it $it"))
                    if (it in variablesMutatedInCompound) {
                        Statement.Variable(
                            name = it,
                            initializer = initializer,
                        )
                    } else {
                        Statement.Value(
                            isConst = false,
                            name = it,
                            initializer = initializer,
                        )
                    }
                } + this.statements,
        )

    val oldNameToNewName =
        variablesUsedInCompound.associateWith { "${it}_${fuzzerSettings.getUniqueId()}" }
}

private fun generateInitializer(type: Type): Expression = TODO()<|MERGE_RESOLUTION|>--- conflicted
+++ resolved
@@ -88,17 +88,12 @@
                 )
             },
         )
-<<<<<<< HEAD
-    return AugmentedStatement.ArbitraryElseBranch(
-        if (fuzzerSettings.goDeeper(depth)) {
-            choose(fuzzerSettings, recursiveChoices + nonRecursiveChoices)
-        } else {
-            choose(fuzzerSettings, nonRecursiveChoices)
-        },
-    )
-=======
-    return choose(fuzzerSettings, choices)?.let { AugmentedStatement.ArbitraryElseBranch(it) }
->>>>>>> 7139c1d1
+
+    return if (fuzzerSettings.goDeeper(depth)) {
+        choose(fuzzerSettings, recursiveChoices + nonRecursiveChoices)
+    } else {
+        choose(fuzzerSettings, nonRecursiveChoices)
+    }?.let { AugmentedStatement.ArbitraryElseBranch(it) }
 }
 
 fun generateArbitraryCompound(
