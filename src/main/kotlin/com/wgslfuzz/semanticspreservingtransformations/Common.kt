--- conflicted
+++ resolved
@@ -27,196 +27,8 @@
 
 const val LARGEST_INTEGER_IN_PRECISE_FLOAT_RANGE: Int = 16777216
 
-<<<<<<< HEAD
-interface FuzzerSettings {
-    fun goDeeper(currentDepth: Int): Boolean = randomDouble() < 4.0 / (currentDepth.toDouble() + 2.0) && currentDepth < 18
-
-    // Get a unique identifiers for transformation such as `ControlFlowWrapper`
-    fun getUniqueId(): Int
-
-    // Yields a random integer in the range [0, limit)
-    fun randomInt(limit: Int): Int
-
-    // Yield a random double in the range [0, 1]
-    fun randomDouble(): Double
-
-    fun randomBool(): Boolean
-
-    fun <T> randomElement(list: List<T>): T {
-        require(list.isNotEmpty()) { "Cannot get random element of an empty list" }
-        return list[randomInt(list.size)]
-    }
-
-    fun <T> randomElement(vararg elements: T): T = randomElement(elements.toList())
-
-    data class FalseByConstructionWeights(
-        val plainFalse: (depth: Int) -> Int = { 1 },
-        val falseAndArbitrary: (depth: Int) -> Int = { 3 },
-        val arbitraryAndFalse: (depth: Int) -> Int = { 3 },
-        val notTrue: (depth: Int) -> Int = { 3 },
-        val opaqueFalseFromUniformValues: (depth: Int) -> Int = { 6 },
-    )
-
-    data class TrueByConstructionWeights(
-        val plainTrue: (depth: Int) -> Int = { 1 },
-        val trueOrArbitrary: (depth: Int) -> Int = { 3 },
-        val arbitraryOrTrue: (depth: Int) -> Int = { 3 },
-        val notFalse: (depth: Int) -> Int = { 3 },
-        val opaqueTrueFromUniformValues: (depth: Int) -> Int = { 6 },
-    )
-
-    val falseByConstructionWeights: FalseByConstructionWeights
-        get() = FalseByConstructionWeights()
-
-    val trueByConstructionWeights: TrueByConstructionWeights
-        get() = TrueByConstructionWeights()
-
-    data class ScalarIdentityOperationWeights(
-        val addZeroLeft: Int = 1,
-        val addZeroRight: Int = 1,
-        val subZero: Int = 2,
-        val mulOneLeft: Int = 1,
-        val mulOneRight: Int = 1,
-        val divOne: Int = 2,
-    )
-
-    val scalarIdentityOperationWeights: ScalarIdentityOperationWeights
-        get() = ScalarIdentityOperationWeights()
-
-    data class KnownValueWeights(
-        val plainKnownValue: (depth: Int) -> Int = { 1 },
-        val sumOfKnownValues: (depth: Int) -> Int = { 2 },
-        val differenceOfKnownValues: (depth: Int) -> Int = { 2 },
-        val productOfKnownValues: (depth: Int) -> Int = { 2 },
-        val knownValueDerivedFromUniform: (depth: Int) -> Int = { 6 },
-    )
-
-    val knownValueWeights: KnownValueWeights
-        get() = KnownValueWeights()
-
-    data class ControlFlowWrappingWeights(
-        val ifTrueWrapping: Int = 1,
-        val ifFalseWrapping: Int = 1,
-        val singleIterForLoop: Int = 1,
-    )
-
-    val controlFlowWrappingWeights: ControlFlowWrappingWeights
-        get() = ControlFlowWrappingWeights()
-
-    data class ArbitraryBooleanExpressionWeights(
-        val not: (depth: Int) -> Int = { 1 },
-        val or: (depth: Int) -> Int = { 2 },
-        val and: (depth: Int) -> Int = { 2 },
-        val lessThan: (depth: Int) -> Int = { 1 },
-        val greaterThan: (depth: Int) -> Int = { 1 },
-        val lessThanOrEqual: (depth: Int) -> Int = { 1 },
-        val greaterThanOrEqual: (depth: Int) -> Int = { 1 },
-        val equal: (depth: Int) -> Int = { 1 },
-        val notEqual: (depth: Int) -> Int = { 1 },
-        val variableFromScope: (depth: Int) -> Int = { 1 },
-        val literal: (depth: Int) -> Int = { 1 },
-    )
-
-    val arbitraryBooleanExpressionWeights: ArbitraryBooleanExpressionWeights
-        get() = ArbitraryBooleanExpressionWeights()
-
-    data class ArbitraryIntExpressionWeights(
-        val swapIntType: (depth: Int) -> Int = { 1 },
-        val binaryOr: (depth: Int) -> Int = { 1 },
-        val binaryAnd: (depth: Int) -> Int = { 1 },
-        val binaryXor: (depth: Int) -> Int = { 1 },
-        val negate: (depth: Int) -> Int = { 1 },
-        val addition: (depth: Int) -> Int = { 1 },
-        val subtraction: (depth: Int) -> Int = { 1 },
-        val multiplication: (depth: Int) -> Int = { 1 },
-        val division: (depth: Int) -> Int = { 1 },
-        val modulo: (depth: Int) -> Int = { 1 },
-        val abs: (depth: Int) -> Int = { 1 },
-        val clamp: (depth: Int) -> Int = { 1 },
-        val countLeadingZeros: (depth: Int) -> Int = { 1 },
-        val countOneBits: (depth: Int) -> Int = { 1 },
-        val countTrailingZeros: (depth: Int) -> Int = { 1 },
-        val dot4U8Packed: (depth: Int) -> Int = { 1 },
-        val dot4I8Packed: (depth: Int) -> Int = { 1 },
-        val extractBits: (depth: Int) -> Int = { 1 },
-        val firstLeadingBit: (depth: Int) -> Int = { 1 },
-        val firstTrailingBit: (depth: Int) -> Int = { 1 },
-        val insertBits: (depth: Int) -> Int = { 1 },
-        val max: (depth: Int) -> Int = { 1 },
-        val min: (depth: Int) -> Int = { 1 },
-        val reverseBits: (depth: Int) -> Int = { 1 },
-        val sign: (depth: Int) -> Int = { 1 },
-        val variableFromScope: (depth: Int) -> Int = { 1 },
-        val literal: (depth: Int) -> Int = { 1 },
-    )
-
-    val arbitraryIntExpressionWeights: ArbitraryIntExpressionWeights
-        get() = ArbitraryIntExpressionWeights()
-
-    data class ArbitraryElseBranchWeights(
-        val empty: (depth: Int) -> Int = { 1 },
-        val ifStatement: (depth: Int) -> Int = { 1 },
-        val compound: (depth: Int) -> Int = { 1 },
-    )
-
-    val arbitraryElseBranchWeights: ArbitraryElseBranchWeights
-        get() = ArbitraryElseBranchWeights()
-
-    val randomArbitraryCompoundLength: (depth: Int) -> Int
-        get() = { randomInt(10) }
-
-    fun injectDeadBreak(): Boolean = randomInt(100) < 50
-
-    fun injectDeadContinue(): Boolean = randomInt(100) < 50
-
-    fun injectDeadDiscard(): Boolean = randomInt(100) < 50
-
-    fun injectDeadReturn(): Boolean = randomInt(100) < 50
-
-    fun applyIdentityOperation(): Boolean = randomInt(100) < 50
-
-    fun controlFlowWrap(): Boolean = randomInt(100) < 50
-}
-
-class DefaultFuzzerSettings(
-    private val generator: Random,
-) : FuzzerSettings {
-    private var nextId: Int = 0
-
-    override fun getUniqueId(): Int {
-        nextId++
-        return nextId
-    }
-
-    override fun randomInt(limit: Int): Int = generator.nextInt(limit)
-
-    override fun randomDouble(): Double = generator.nextDouble()
-
-    override fun randomBool(): Boolean = generator.nextBoolean()
-}
-
-fun <T> choose(
-    fuzzerSettings: FuzzerSettings,
-    choices: List<Pair<Int, () -> T>>,
-): T {
-    val functions = mutableListOf<() -> T>()
-    for (choice in choices) {
-        (0..<choice.first).forEach { _ ->
-            functions.add(choice.second)
-        }
-    }
-    return fuzzerSettings.randomElement(functions)()
-}
-
-fun isVariableOfTypeInScope(
-    scope: Scope,
-    type: Type,
-): Boolean =
-    scope
-=======
 fun Scope.containsVariableOfType(type: Type): Boolean =
     this
->>>>>>> fdb50970
         .getAllEntries()
         .any {
             it is ScopeEntry.TypedDecl &&
