--- conflicted
+++ resolved
@@ -102,7 +102,6 @@
     val knownValueWeights: KnownValueWeights
         get() = KnownValueWeights()
 
-<<<<<<< HEAD
     data class ControlFlowWrappingWeights(
         val ifTrueWrapping: Int = 1,
         val ifFalseWrapping: Int = 1,
@@ -111,7 +110,7 @@
 
     val controlFlowWrappingWeights: ControlFlowWrappingWeights
         get() = ControlFlowWrappingWeights()
-=======
+        
     class ArbitraryBooleanExpressionWeights(
         val not: (depth: Int) -> Int = { 1 },
         val or: (depth: Int) -> Int = { 2 },
@@ -122,7 +121,6 @@
 
     val arbitraryBooleanExpressionWeights: ArbitraryBooleanExpressionWeights
         get() = ArbitraryBooleanExpressionWeights()
->>>>>>> ff89f188
 
     fun injectDeadBreak(): Boolean = randomInt(100) < 50
 
